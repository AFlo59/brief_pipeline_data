--- conflicted
+++ resolved
@@ -117,11 +117,7 @@
 
 [[package]]
 name = "semantic-release"
-<<<<<<< HEAD
-version = "1.1.0a1"
-=======
 version = "1.1.0rc1"
->>>>>>> 5240f25f
 source = { editable = "." }
 dependencies = [
     { name = "pandas" },
